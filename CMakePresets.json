{
    "version": 3,
    "configurePresets": [{
        "name": "eradiate",
        "displayName": "Eradiate Config",
        "description": "Eradiate kernel (mitsuba3) build using Ninja generator",
        "generator": "Ninja",
        "cacheVariables": {
            "CMAKE_BUILD_TYPE": "Release",
            "MI_ENABLE_EMBREE": "OFF",
<<<<<<< HEAD
            "MI_DEFAULT_VARIANTS": "scalar_mono;scalar_mono_double;scalar_mono_polarized;scalar_mono_polarized_double;scalar_rgb;scalar_spectral;llvm_ad_rgb;llvm_ad_spectral_polarized"
=======
            "MI_DEFAULT_VARIANTS": "scalar_mono;scalar_mono_double;scalar_mono_polarized;scalar_mono_polarized_double;scalar_rgb;scalar_spectral;llvm_ad_rgb",
            "ZLIB_LIBARY": "/usr/lib/x86_64-linux-gnu/libz.so",
            "ZLIB_INCLUDE_DIR": "/usr/include"
>>>>>>> 6d2b3d18
        }
    },{
        "name": "eradiate_debug",
        "displayName": "Eradiate Debug Config",
        "description": "Eradiate kernel (mitsuba3) build using Ninja generator with debug symbols and no optimisation flags",
        "generator": "Ninja",
        "cacheVariables": {
            "CMAKE_BUILD_TYPE": "Debug",
            "CMAKE_CXX_FLAGS": "-O0 -g3",
            "MI_ENABLE_EMBREE": "OFF",
            "MI_DEFAULT_VARIANTS": "scalar_mono;scalar_mono_double;scalar_mono_polarized;scalar_mono_polarized_double;scalar_rgb;scalar_spectral;llvm_ad_rgb;llvm_ad_spectral_polarized"
        }
    }],
    "buildPresets": [{
        "name": "eradiate",
        "configurePreset": "eradiate"
    }]
}<|MERGE_RESOLUTION|>--- conflicted
+++ resolved
@@ -8,13 +8,9 @@
         "cacheVariables": {
             "CMAKE_BUILD_TYPE": "Release",
             "MI_ENABLE_EMBREE": "OFF",
-<<<<<<< HEAD
-            "MI_DEFAULT_VARIANTS": "scalar_mono;scalar_mono_double;scalar_mono_polarized;scalar_mono_polarized_double;scalar_rgb;scalar_spectral;llvm_ad_rgb;llvm_ad_spectral_polarized"
-=======
             "MI_DEFAULT_VARIANTS": "scalar_mono;scalar_mono_double;scalar_mono_polarized;scalar_mono_polarized_double;scalar_rgb;scalar_spectral;llvm_ad_rgb",
             "ZLIB_LIBARY": "/usr/lib/x86_64-linux-gnu/libz.so",
             "ZLIB_INCLUDE_DIR": "/usr/include"
->>>>>>> 6d2b3d18
         }
     },{
         "name": "eradiate_debug",
