--- conflicted
+++ resolved
@@ -94,11 +94,7 @@
 
       - uses: actions/upload-artifact@v4
         with:
-<<<<<<< HEAD
-          name: cibw-wheels-${{ matrix.os }}-${{ strategy.job-index }}
-=======
           name: wheels-${{ matrix.os }}-${{ matrix.python }}
->>>>>>> 7277c7f0
           path: ./wheelhouse/*.whl
 
   upload_pypi:
@@ -113,14 +109,9 @@
       #########################
       - uses: actions/download-artifact@v4
         with:
-<<<<<<< HEAD
-          pattern: cibw-*
-=======
           pattern: wheels-*
           merge-multiple: true
->>>>>>> 7277c7f0
           path: dist
-          merge-multiple: true
 
       - uses: pypa/gh-action-pypi-publish@v1.10.2
         with:
