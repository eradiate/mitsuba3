--- conflicted
+++ resolved
@@ -11,25 +11,6 @@
         required: false
         default: ''
 
-<<<<<<< HEAD
-env:
-  CIBW_BUILD_VERBOSITY: 1
-  CIBW_SKIP: "*-musllinux* pp*"
-  CIBW_MANYLINUX_X86_64_IMAGE: manylinux2014
-  CIBW_ARCHS_WINDOWS: auto64
-  CIBW_ARCHS_LINUX: auto64
-  CIBW_REPAIR_WHEEL_COMMAND_LINUX: "python .github/workflows/tag_wheel_manylinux.py {wheel} {dest_dir}"
-  CIBW_REPAIR_WHEEL_COMMAND_MACOS: "delocate-wheel --require-archs {delocate_archs} -w {dest_dir} --ignore-missing-dependencies {wheel}"
-  CIBW_TEST_COMMAND: "python -c \"import mitsuba as mi; mi.set_variant(\\\"scalar_rgb\\\")\""
-  CIBW_TEST_SKIP: "*-macosx_arm64"
-  CIBW_ENVIRONMENT_PASS_LINUX: MI_PKG_VERSION MI_PKG_NAME MI_CMAKE_PRESET
-  MI_PKG_VERSION: ${{ github.event.inputs.version_overwrite || github.ref_name }}
-  MI_PKG_NAME: ${{ vars.PKG_NAME || 'mitsuba' }}
-  MI_CMAKE_PRESET: ${{ vars.CMAKE_PRESET || '' }}
-  MACOSX_DEPLOYMENT_TARGET: 10.14
-
-=======
->>>>>>> 8c61e3b6
 jobs:
   build_wheels:
     strategy:
@@ -72,16 +53,12 @@
 
       - name: Install cibuildwheel
         run: |
-<<<<<<< HEAD
-          python -m pip install cibuildwheel==2.21.2
-=======
           python -m pip install cibuildwheel==2.20.0
 
 
       ################################################################
       # Set up envvars to build the correct wheel (stable ABI or not)
       ################################################################
->>>>>>> 8c61e3b6
 
 
 
@@ -131,26 +108,16 @@
     needs: [build_wheels]
 
     steps:
-<<<<<<< HEAD
-      - uses: actions/download-artifact@v4
-        if: github.event.inputs.version_overwrite || github.ref_type == 'tag'
-=======
       #########################
       # Fetch and upload wheels
       #########################
       - uses: actions/download-artifact@v3
->>>>>>> 8c61e3b6
         with:
           pattern: cibw-*
           path: dist
           merge-multiple: true
 
-<<<<<<< HEAD
-      - uses: pypa/gh-action-pypi-publish@release/v1
-        if: github.event.inputs.version_overwrite || github.ref_type == 'tag'
-=======
       - uses: pypa/gh-action-pypi-publish@v1.10.2
->>>>>>> 8c61e3b6
         with:
           user: __token__
           password: ${{ secrets.PYPI_PASSWORD }}