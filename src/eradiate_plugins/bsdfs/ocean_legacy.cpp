#include <mitsuba/core/distr_1d.h>
#include <mitsuba/core/properties.h>
#include <mitsuba/core/random.h>
#include <mitsuba/core/spectrum.h>
#include <mitsuba/core/warp.h>
#include <mitsuba/render/bsdf.h>
#include <mitsuba/render/microfacet.h>
#include <mitsuba/render/texture.h>
#include <mitsuba/eradiate/oceanprops.h>

#include <drjit/dynamic.h>
#include <drjit/tensor.h>
#include <drjit/texture.h>

// Transmittance angular resolution
// i.e. texture resolution
#define MI_OCEAN_TRANSMITTANCE_RES 64

NAMESPACE_BEGIN(mitsuba)

/**!

.. _plugin-bsdf-ocean_legacy:

(Legacy 6S) Oceanic reflection model (:monosp:`ocean-legacy`)
-------------------------------------------------------------

.. pluginparameters::
 :extra-rows: 8

 * - wavelength
   - |float|
   - :math:`k \in [200, 4000]` nm.
   - Specifies the wavelength at which to evaluate the oceanic reflectance.

 * - wind_speed
   - |float|
   - :math:`k \in [0, 37.54]` m/s.
   - Specifies the wind speed at which to evaluate the oceanic reflectance
     (Default: :monosp:`0.1 m/s`).

 * - wind_direction
   - |float|
   - :math:`k \in [0, 360]` deg.
   - Specifies the wind direction at which to evaluate the oceanic reflectance
     in North Left convention (Default: :monosp:`0. deg`).

 * - chlorinity
   - |float|
   - Specifies the chlorinity of the water at which to evaluate the oceanic
     reflectance (Default: :monosp:`19. g/kg`).

 * - pigmentation
   - |float|
   - :math:`k \in [0.3, \infty]`.
   - Specifies the pigmentation of the water at which to evaluate the oceanic
     reflectance (Default: :monosp:`0.3 mg/m^3`).

 * - shadowing
   - |bool|
   - Indicates whether evaluation accounts for the shadowing-masking term.
     (Default: :monosp:`true`).

 * - component
   - |int|
   - Debug: specifies which component of the oceanic reflection model to
     evaluate. Default: 0 Component 0 is used to evaluate the total oceanic
     reflectance. Component 1 evaluates the whitecap reflectance. Component 2
     evaluates the sun glint reflectance. Component 3 evaluates the underlight
     reflectance. Component 4 evaluates the whitecap and underlight reflectance
     together.

 * - coverage
   - |float|
   - Fraction of the surface occupied by whitecaps. Modifying this parameter has
     no effect: it is automatically computed from the wind speed.

This plugin implements the oceanic reflection model originally
implemented in the 6S radiative transfer model. Note that this model
is monochromatic.

For the fundamental formulae defining the oceanic reflectance model, please
refer to the Eradiate Scientific Handbook.

Note that this material is one-sided---that is, observed from the
back side, it will be completely black. If this is undesirable,
consider using the ``twosided`` BSDF adapter plugin.
The following snippet describes an oceanic surface material with monochromatic
parameters:

.. warning::
    The wind direction is given in degrees and follows the North Left convention
    as in 6SV.

.. tab-set-code::

    .. code-block:: python

        "type": "ocean_legacy",
        "wavelength": 550,
        "wind_speed": 10,
        "wind_direction": 0,
        "chlorinity": 19,
        "pigmentation": 0.3,
        "shadowing": True,
        "component": 0,

    .. code-block:: xml

        <bsdf type="ocean_legacy">
            <float name="wavelength" value="550"/>
            <float name="wind_speed" value="10"/>
            <float name="wind_direction" value="0"/>
            <float name="chlorinity" value="19"/>
            <float name="pigmentation" value="0.3"/>
            <float name="shadowing" value="True"/>
            <int name="component" value="0"/>
        </bsdf>
*/

<<<<<<< HEAD
template <typename Float, typename Spectrum> class OceanUtilities {
public:
    MI_IMPORT_TYPES()

    using Complex2u = dr::Complex<UnpolarizedSpectrum>;

    /**
     * @brief Construct a new Ocean Utilities object.
     *
     * Construct a new Ocean Utilities object and initializes the ocean
     * properties.
     */
    OceanUtilities() : m_ocean_props() {}

    /**
     * @brief Update the cox-munk variables and R_omega,
     * both depend on scene's properties only and only need
     * to be called on construct and parameter update.
     **/
    void update(const ScalarFloat &wavelength, const ScalarFloat &wind_speed,
                const ScalarFloat &pigmentation) {
        // Update Cox-Munk variables
        std::tie(m_sigma_c, m_sigma_u, std::ignore) = mean_square_slope_cox_munk(wind_speed);
        m_sigma_c = dr::sqrt(m_sigma_c);
        m_sigma_u = dr::sqrt(m_sigma_u);

        m_c_21    = 0.01f - 0.0086f * wind_speed;
        m_c_03    = 0.04f - 0.033f * wind_speed;

        m_r_omega = r_omega(wavelength, pigmentation);
    }

    /**
     * @brief Evaluate the index of refraction of the ocean.
     *
     * @param wavelength The wavelength at which to evaluate the reflectance.
     * @param chlorinity The chlorinity of the water.
     * @return pair(ScalarFloat,ScalarFloat)
     */
    std::pair<ScalarFloat, ScalarFloat>
    eval_index_refraction(const ScalarFloat &wavelength,
                          const ScalarFloat &chlorinity) const {
        auto [n_real, n_imag] =
            water_ior<Float, Spectrum, ScalarFloat>(m_ocean_props,wavelength,chlorinity);
        return { n_real, n_imag };
    }

    /**
     * @brief Evaluate the fractional coverage of whitecaps.
     *
     * Evaluates the fractional coverage of whitecaps at the given wind speed,
     * using the Monahan et al. (1986) model. The coverage is clamped to the
     * range [0, 1] (i.e. wind speed can be within the range [0, 37.54]).
     *
     * @param wind_speed The wind speed at which to evaluate the coverage.
     * @return ScalarFloat The fractional coverage of whitecaps.
     */
    ScalarFloat eval_whitecap_coverage(const ScalarFloat &wind_speed) const {
        return dr::clip(m_monahan_alpha *
                        dr::pow(wind_speed, m_monahan_lambda),
                        0.0f, 1.0f);
    }

    /**
     * @brief Evaluate the reflectance of whitecaps.
     *
     * Evaluates the reflectance of whitecaps at the given wavelength and wind
     * speed. The reflectance is computed as the product of the effective
     * reflectance of whitecaps and the fractional coverage of whitecaps.
     *
     * @param wavelength The wavelength at which to evaluate the reflectance.
     * @param wind_speed The wind speed at which to evaluate the reflectance.
     * @return ScalarFloat The reflectance of whitecaps.
     */
    ScalarFloat eval_whitecaps(const ScalarFloat &wavelength,
                               const ScalarFloat &wind_speed) const {
        // Compute the fractional coverage of whitecaps
        ScalarFloat coverage = eval_whitecap_coverage(wind_speed);

        // Proper interpolation of the effective reflectance
        ScalarFloat eff_reflectance =
            m_ocean_props.effective_reflectance(wavelength);

        // Compute the whitecap reflectance
        ScalarFloat whitecap_reflectance = coverage * eff_reflectance;

        return whitecap_reflectance;
    }

    /**
     * @brief Evaluate the sun glint reflectance.
     *
     * Evaluates the sun glint reflectance at the given wavelength, incident and
     * outgoing directions, and wind direction. The effects of wind speed and
     * chlorinity are precomputed in update(). The reflectance is computed using
     * the Cox-Munk distribution, the Fresnel equations, and relative tilt of
     * the oceanic surface.
     *
     * @param n_real The real part of the index of refraction of water.
     * @param n_imag The imaginary part of the index of refraction of water.
     * @param wi The incident direction of the light.
     * @param wo The outgoing direction of the light.
     * @param wind_direction The direction of the wind relative to the incident
     * light.
     * @return Float The sun glint reflectance.
     */
    Spectrum eval_glint(const ScalarFloat &n_real, const ScalarFloat &n_imag,
                     const Vector3f &wi, const Vector3f &wo,
                     const ScalarFloat &wind_direction) const {
        // Transform directions into azimuthal and zenithal angles
        Float s_theta_i = dr::sqrt(1 - wi.z() * wi.z());
        Float c_theta_i = wi.z();

        Float s_theta_o = dr::sqrt(1 - wo.z() * wo.z());
        Float c_theta_o = wo.z();

        Float phi_i         = dr::atan2(wi.y(), wi.x());
        Float phi_o         = dr::atan2(wo.y(), wo.x());
        Float phi           = phi_i - phi_o;
        auto [s_phi, c_phi] = dr::sincos(phi);

        Float phi_w             = phi_i - wind_direction;
        auto [s_phi_w, c_phi_w] = dr::sincos(phi_w);

        Spectrum value = dr::zeros<Spectrum>();

        if constexpr (is_polarized_v<Spectrum>){
            value = eval_sun_glint_polarized( n_real, n_imag,
                                              wi, wo,
                                              s_theta_i, c_theta_i,
                                              s_theta_o, c_theta_o,
                                              s_phi, c_phi,
                                              s_phi_w, c_phi_w);

        } else {
            value = eval_sun_glint( n_real, n_imag,
                                    s_theta_i, c_theta_i,
                                    s_theta_o, c_theta_o,
                                    s_phi, c_phi,
                                    s_phi_w, c_phi_w );
        }

        return value;
    }

    /**
     * @brief Evaluate the sun glint reflectance as implemented in 6SV.
     *
     * Evaluates the sun glint reflectance at the given index of refraction,
     * incident and outgoing angles, relative azimuthal angle for
     * ingoing and outgoing directions, and relative azimuthal angle for
     * wind direction. The reflectance is computed using the Cox-Munk
     * distribution, the Fresnel equations, and relative tilt of the
     * oceanic surface.
     *
     * @param n_real The real part of the index of refraction of water.
     * @param n_imag The imaginary part of the index of refraction of water.
     * @param s_i The sine of the incident zenith angle.
     * @param c_i The cosine of the incident zenith angle.
     * @param s_o The sine of the outgoing zenith angle.
     * @param c_o The cosine of the outgoing zenith angle.
     * @param s_phi The sine of the incident azimuthal angle.
     * @param c_phi The cosine of the incident azimuthal angle.
     * @param s_phi_w The sine of the relative azimuthal angle of the wind.
     * @param c_phi_w The cosine of the relative azimuthal angle of the wind.
     * @param invert_real Whether to invert the real part of the IOR.
     * @return Float The sun glint reflectance.
     */
    Float eval_sun_glint( ScalarFloat n_real, ScalarFloat n_imag,
                          const Float &s_i, Float c_i, const Float &s_o,
                          Float c_o, const Float &s_phi, const Float &c_phi,
                          const Float &s_phi_w, const Float &c_phi_w,
                          const bool invert_real = false)  const {

        dr::masked(c_i, c_i < 1e-6f) = 1e-6f;
        dr::masked(c_o, c_o < 1e-6f) = 1e-6f;

        // Implementation analog to 6SV
        Float z_x = (-s_o * s_phi) / (c_i + c_o);
        Float z_y = (s_i + s_o * c_phi) / (c_i + c_o);

        // Tilt angle (rad)
        const Float tan_tilt = dr::sqrt(z_x * z_x + z_y * z_y);
        const Float tilt     = dr::atan(tan_tilt);

        // Cox-Munk specular probability
        Float specular_prob = eval_cox_munk(s_phi_w, c_phi_w, z_x, z_y);
        auto mask           = Mask(specular_prob < 0.f);
        specular_prob       = dr::select(mask, 0.f, specular_prob);

        Float cos_2_chi = c_o * c_i + s_o * s_i * c_phi;

        cos_2_chi = dr::select(cos_2_chi > 1.f, 0.999999999f, cos_2_chi);
        cos_2_chi = dr::select(cos_2_chi < -1.f, -0.999999999f, cos_2_chi);

        Float coschi = dr::sqrt(0.5f * (1.f + cos_2_chi));
        Float sinchi = dr::sqrt(0.5f * (1.f - cos_2_chi));

        coschi = dr::select(coschi > 1.f, 0.999999999f, coschi);
        coschi = dr::select(coschi < -1.f, -0.999999999f, coschi);
        sinchi = dr::select(sinchi > 1.f, 0.999999999f, sinchi);
        sinchi = dr::select(sinchi < -1.f, -0.999999999f, sinchi);

        // Invert the real part of the IOR
        if (invert_real) {
            n_real = 1 / n_real;
            n_imag = 0.f;
        }

        Float fresnel_coeff = fresnel_sunglint_legacy<Float>(n_real, n_imag, coschi, sinchi);
        Float num   = dr::Pi<Float> * fresnel_coeff * specular_prob;
        Float denom = 4.f * c_i * c_o * dr::pow(dr::cos(tilt), 4.f);

        // Float fresnel_coeff = eval_fresnel(n_real, n_imag, coschi, sinchi);
        // Sun glint reflectance
        return num/denom;
    }

    /**
     * @brief Evaluate the polarized sun glint reflectance.
     *
     * Evaluates the polarized sun glint reflectance at the given index of
     * refraction, incident and outgoing angles, relative azimuthal angle for
     * ingoing and outgoing directions, and relative azimuthal angle for
     * wind direction. The reflectance is computed using the Cox-Munk
     * distribution, the polarized Fresnel equations as implemented by Mishchenko,
     * and relative tilt of the oceanic surface.
     *
     * @param n_real The real part of the index of refraction of water.
     * @param n_imag The imaginary part of the index of refraction of water.
     * @param wi The incident light direction.
     * @param wo The outgoing light direction.
     * @param s_i The sine of the incident zenith angle.
     * @param c_i The cosine of the incident zenith angle.
     * @param s_o The sine of the outgoing zenith angle.
     * @param c_o The cosine of the outgoing zenith angle.
     * @param s_phi The sine of the incident azimuthal angle.
     * @param c_phi The cosine of the incident azimuthal angle.
     * @param s_phi_w The sine of the relative azimuthal angle of the wind.
     * @param c_phi_w The cosine of the relative azimuthal angle of the wind.
     * @return Float The sun glint reflectance.
     */
    Spectrum eval_sun_glint_polarized( ScalarFloat n_real, ScalarFloat n_imag,
                                       Vector3f wi, Vector3f wo,
                                       const Float &s_i, Float c_i,
                                       const Float &s_o, Float c_o,
                                       const Float &s_phi, const Float &c_phi,
                                       const Float &s_phi_w, const Float &c_phi_w) const {

        Spectrum value = dr::zeros<Spectrum>();

        if constexpr (is_polarized_v<Spectrum>){

            dr::masked(c_i, c_i < 1e-6f) = 1e-6f;
            dr::masked(c_o, c_o < 1e-6f) = 1e-6f;

            // Implementation analog to 6SV
            Float z_x = (-s_o * s_phi) / (c_i + c_o);
            Float z_y = (s_i + s_o * c_phi) / (c_i + c_o);

            // Tilt angle (rad)
            const Float tan_tilt = dr::sqrt(z_x * z_x + z_y * z_y);
            const Float tilt     = dr::atan(tan_tilt);

            // Cox-Munk specular probability
            Float specular_prob = eval_cox_munk(s_phi_w, c_phi_w, z_x, z_y);
            auto mask           = Mask(specular_prob < 0.f);
            specular_prob       = dr::select(mask, 0.f, specular_prob);

            Complex2u n_ext(1.f,0.f);
            Complex2u n_water(n_real,n_imag);
            Spectrum fresnel_coeff = fresnel_sunglint_polarized(n_ext, n_water, wi, wo);

            Spectrum num   = dr::Pi<Float> * fresnel_coeff * specular_prob;
            Float denom = 4.f * c_i * c_o * dr::pow(dr::cos(tilt), 4.f);
            value = num/denom;
        }

        return value;
    }

    /**
     * @brief Evaluate the underwater light reflectance.
     *
     * Evaluates the underwater light reflectance at the given wavelength,
     * index of refraction, and upwelling and downwelling transmittances.
     * The effects of incident and outgoing direction, wind directions,
     * wind speed, chlorinity, and pigmentation are all precomputed in
     * update or modelled by the transmittances. The reflectance is
     * computed taking the product of the upwelling and downwelling
     * transmittance,attenuted by the ratio of upwell to downwelling
     * irradiance.
     *
     * @param wavelength The wavelength at which to evaluate the reflectance.
     * @param n_real The real part of the index of refraction of water.
     * @param n_imag The imaginary part of the index of refraction of water.
     * @param t_d The downwelling transmittance of radiance inside the water body.
     * @param t_u The upwelling transmittance of radiance inside the water body.
     * @return ScalarFloat The underwater light reflectance.
     */
    Float eval_underlight(const ScalarFloat &wavelength,
                          const ScalarFloat &n_real, const ScalarFloat &n_imag,
                          const Float t_d, const Float t_u) const {

        // Analogue to 6SV, we return 0.0 if the wavelength is outside the range
        // of [0.4, 0.7]
        auto outside_range = Mask(wavelength < 400.f || wavelength > 700.f);

        // Compute the underlight term
        Float underlight = (1.f / (dr::square(n_real) + dr::square(n_imag))) *
                           (m_r_omega * t_u * t_d) /
                           (1.f - m_underlight_alpha * m_r_omega);

        return dr::select(outside_range, 0.f, underlight);
    }

private:

    /**
     * @brief Evaluate the Cox-Munk distribution.
     *
     * Evaluates the Cox-Munk distribution at the given relative wind direction,
     * x and y components of the sensor/emitter direction, and wind speed. The
     * distribution is computed using the Cox-Munk model.
     *
     * @param s_phi_w The sine of the relative wind direction.
     * @param c_phi_w The cosine of the relative wind direction.
     * @param z_x The x component of the sensor/emitter direction.
     * @param z_y The y component of the sensor/emitter direction.
     * @return Float The probability of the Cox-Munk distribution.
     */
    Float eval_cox_munk(const Float &s_phi_w, const Float &c_phi_w,
                        const Float &z_x, const Float &z_y) const {

        const Float xe = (c_phi_w * z_x + s_phi_w * z_y) / m_sigma_c;
        const Float xn = (-s_phi_w * z_x + c_phi_w * z_y) / m_sigma_u;

        const Float xe2 = xe * xe;
        const Float xn2 = xn * xn;

        Float coef = 1.f - (m_c_21 / 2.f) * (xe2 - 1.f) * xn -
                     (m_c_03 / 6.f) * (xn2 - 3.f) * xn;
        coef = coef + (m_c_40 / 24.f) * (xe2 * xe2 - 6.f * xe2 + 3.f);
        coef = coef + (m_c_04 / 24.f) * (xn2 * xn2 - 6.f * xn2 + 3.f);
        coef = coef + (m_c_22 / 4.f) * (xe2 - 1.f) * (xn2 - 1.f);

        Float prob = coef * dr::InvTwoPi<Float> / (m_sigma_u * m_sigma_c) *
                     dr::exp(-(xe2 + xn2) * 0.5f);
        return prob;
    }


    /**
     * @brief Compute the ratio of upwelling to downwelling irradiance.
     *
     * Computes the ratio of upwelling to downwelling irradiance at the given
     * wavelength and pigmentation. The ratio is computed by performing an
     * iterative computation.
     *
     * @param wavelength The wavelength at which to evaluate the ratio.
     * @param pigmentation The pigmentation of the water.
     * @return ScalarFloat The ratio of upwelling to downwelling irradiance.
     * @note This function is only defined for wavelengths in the range [400,
     * 700] nm.
     */
    ScalarFloat r_omega(const ScalarFloat &wavelength,
                        const ScalarFloat &pigmentation) const {
        ScalarFloat pigment_log = dr::log(pigmentation) / dr::log(10.f);

        // Backscattering coefficient
        ScalarFloat molecular_scatter_coeff =
            m_ocean_props.molecular_scatter_coeff_6s(wavelength);
        ScalarFloat scattering_coeff = .3f * dr::pow(pigmentation, .62f);
        ScalarFloat backscatter_ratio =
            .002f +
            .02f * (0.5f - 0.25f * pigment_log) * (550.f / wavelength);
        ScalarFloat backscatter_coeff = 0.5f * molecular_scatter_coeff +
                                        scattering_coeff * backscatter_ratio;

        // (Diffuse) attenuation coefficient
        ScalarFloat k          = m_ocean_props.attn_k(wavelength);
        ScalarFloat chi        = m_ocean_props.attn_chi(wavelength);
        ScalarFloat e          = m_ocean_props.attn_e(wavelength);
        ScalarFloat attn_coeff = k + chi * dr::pow(pigmentation, e);

        // If any of the coefficients is zero, we return zero
        if (backscatter_coeff == 0.f || attn_coeff == 0.f)
            return 0.f;

        // Iterative computation of the reflectance
        ScalarFloat u       = 0.75f;
        ScalarFloat r_omega = 0.33f * backscatter_coeff / u / attn_coeff;

        bool converged = false;
        while (!converged) {
            // Update u
            u = (0.9f * (1.f - r_omega)) / (1.f + 2.25f * r_omega);

            // Update reflectance
            ScalarFloat r_omega_new =
                0.33f * backscatter_coeff / (u * attn_coeff);

            // Create a mask that marks the converged values
            if (dr::abs((r_omega_new - r_omega) / r_omega_new) < 0.0001f) {
                converged = true;
                break;
            }

            // Update reflectance ONLY for non-converged values
            r_omega = r_omega_new;
        }

        return r_omega;
    }

private:
    // Ocean properties
    OceanProperties<Float, Spectrum> m_ocean_props;

    // Whitecap constants
    const ScalarFloat m_f_eff_base     = 0.4f;
    const ScalarFloat m_monahan_alpha  = 2.95e-06f;
    const ScalarFloat m_monahan_lambda = 3.52f;

    // Cox-Munk distribution constants
    const ScalarFloat m_c_40 = 0.40f;
    const ScalarFloat m_c_22 = 0.12f;
    const ScalarFloat m_c_04 = 0.23f;
    // Cox-Munk distribution variables
    ScalarFloat m_sigma_c = 1.f;
    ScalarFloat m_sigma_u = 1.f;
    ScalarFloat m_c_21    = 0.f;
    ScalarFloat m_c_03    = 0.f;
    ScalarFloat m_r_omega = 0.f;

    // Underlight parameters
    const ScalarFloat m_underlight_alpha = 0.485f;
};

=======
>>>>>>> 42d399d0
/**
 * @brief Evaluate the transmittance of the radiance over all
 * provided angles. For each angle, computes the quadrature of
 * the tranmittance.
 * @param theta Incident zenith angle.
 * @param phi Incident azimuth angle.
 * @param n_real Real part of the index of refraction.
 * @param n_imag Imaginary part of the index of refraction.
 * @param wind_speed Speed of wind at mast height [m/s]
 * @param upwelling Flag for computing upwelling transmittance.
 * Will compute theta according to snells law and invert the
 * index of refraction.
 */
template <typename Float>
Float eval_ocean_transmittance(Float theta, Float phi,
                               dr::scalar_t<Float> n_real,
                               dr::scalar_t<Float> n_imag,
                               dr::scalar_t<Float> wind_speed, bool upwelling) {
    MI_IMPORT_CORE_TYPES()

    using FloatP    = dr::Packet<dr::scalar_t<Float>>;
    using Vector3fP = Vector<FloatP, 3>;

    // number of quadrature points
    int res = 64;

    if (upwelling){
        theta = dr::asin(dr::sin(theta) / n_real);
        n_real = 1.f / n_real;
        n_imag = 0.f;
    }

    using FloatX          = dr::DynamicArray<dr::scalar_t<Float>>;
    auto [nodes, weights] = quad::gauss_legendre<FloatX>(res);
    Float result          = dr::zeros<Float>(dr::width(theta));

    auto [nodes_x, nodes_y]     = dr::meshgrid(nodes, nodes);
    auto [weights_x, weights_y] = dr::meshgrid(weights, weights);

    // nodes_x   -> [0,π/2], nodes_y   -> [0,2π],
    // weights_x -> [0,π/4], weights_y -> [0, π].
    nodes_x = dr::fmadd(nodes_x, 0.25f * dr::Pi<FloatX>, 0.25f * dr::Pi<FloatX>);
    nodes_y = dr::fmadd(nodes_y, dr::Pi<FloatX>, dr::Pi<FloatX>);
    weights_x                     = 0.25f * dr::Pi<FloatX> * weights_x;
    weights_y                     = dr::Pi<FloatX> * weights_y;
    auto [s_zeniths, c_zeniths]   = dr::sincos(nodes_x);

    size_t packet_count = dr::width(theta) / FloatP::Size;
    Assert(dr::width(theta) % FloatP::Size == 0);

    // Prepare cox munk distribution
    auto [sigma_c, sigma_u] = cox_munk_crosswind_upwind(wind_speed);
    sigma_c                 = dr::sqrt(sigma_c);
    sigma_u                 = dr::sqrt(sigma_u);

    // cycle through each packet.
    for (size_t i = 0; i < packet_count; ++i) {
        FloatP theta_i = dr::load<FloatP>(theta.data() + i * FloatP::Size),
               phi_i   = dr::load<FloatP>(phi.data() + i * FloatP::Size);

        // Assume that wi is aligned with the x axis.
        Vector3fP wi = dr::sphdir(theta_i, FloatP(0.));

        FloatP result_p = 0.f;
        FloatP td = 0.f, summ = 0.f;

        // compute the quadrature for each packet.
        for (size_t j = 0; j < dr::width(nodes_x); ++j) {

            ScalarFloat theta_o   = nodes_x[j];
            ScalarFloat phi_o     = nodes_y[j];
            ScalarFloat s_zenith_o = s_zeniths[j];
            ScalarFloat c_zenith_o = c_zeniths[j];

            ScalarFloat weight_x = weights_x[j];
            ScalarFloat weight_y = weights_y[j];

            ScalarFloat geometry       = c_zenith_o * s_zenith_o;
            ScalarFloat geometryWeight = geometry * weight_y * weight_x;

            Vector3fP wo = dr::sphdir(FloatP(theta_o), FloatP(phi_o));

            FloatP cos_theta_i = dr::select(wi.z() < 1e-6f, 1e-6f, wi.z()),
                   cos_theta_o = dr::select(wo.z() < 1e-6f, 1e-6f, wo.z());
            const Vector3fP m  = dr::normalize(wi + wo);

            // Normal Probability term.
            // NOTE: here we make the wind direction vary with phi_i instead of
            // wi. This means that when retrieving values from this table, we
            // need to make sure to use the azimuth relative to the wind
            // direction.
            FloatP D = cox_munk_anisotropic_distrib<FloatP>(phi_i, wind_speed,
                                                      sigma_u, sigma_c, m);
            D /= dr::pow(m.z(), 4.f);

            // Fresnel term.
            FloatP cos_chi =
                       dr::clamp(dr::dot(wo, m), -0.999999999f, 0.999999999f),
                   sin_chi = dr::clamp(dr::sqrt(1 - cos_chi * cos_chi),
                                       -0.999999999f, 0.999999999f);
            FloatP F = fresnel_sunglint_legacy<FloatP>(n_real, n_imag, cos_chi,
                                                       sin_chi);

            // Put together everything except shadowing term.
            FloatP glint =
                D * F * dr::Pi<FloatP> / (4.f * cos_theta_i * cos_theta_o);
            glint =
                dr::select(cos_theta_i > 0.f && cos_theta_o > 0.f, glint, 1.f);

            td += glint * geometryWeight;
            summ += geometryWeight;
        }

        dr::masked(td, td >= summ) = summ;
        result_p = 1.f - (td / summ);

        dr::store(result.data() + i * FloatP::Size, result_p);
    }

    return result;
}

template <typename Float, typename Spectrum>
class OceanBSDF final : public BSDF<Float, Spectrum> {
public:
    MI_IMPORT_BASE(BSDF, m_flags, m_components)
    MI_IMPORT_TYPES(Texture, MicrofacetDistribution)

    using Complex2u = dr::Complex<UnpolarizedSpectrum>;

    /**
     * @brief Construct a new OceanBSDF object.
     *
     * @param props A set of properties to initialize the oceanic BSDF.
     */
    OceanBSDF(const Properties &props) : Base(props) {
        // Retrieve parameters
        m_wavelength     = props.get<ScalarFloat>("wavelength");
        m_wind_speed     = props.get<ScalarFloat>("wind_speed", 0.1f);
        m_wind_direction = props.get<ScalarFloat>("wind_direction", 0.f);
        m_chlorinity     = props.get<ScalarFloat>("chlorinity", 19.f);
        m_pigmentation   = props.get<ScalarFloat>("pigmentation", 0.3f);
        m_component      = props.get<ScalarInt32>("component", 0);
        m_shadowing      = props.get<bool>("shadowing", true);
        m_accel          = props.get<bool>("accel", true);

        // convert from North Left to East Right.
        m_wind_direction = -m_wind_direction + 90.f;
        // m_wind_direction % 360.
        m_wind_direction = m_wind_direction - (360.f * dr::floor(m_wind_direction / 360.f));
        // Degree to radians.
        m_wind_direction = dr::deg_to_rad(m_wind_direction);

        update();

        // Set the BSDF flags
        // => Whitecap and underlight reflectance is "diffuse"
        m_components.push_back(BSDFFlags::DiffuseReflection |
                               BSDFFlags::FrontSide);

        // => Sun glint reflectance at the water surface is "specular"
        m_components.push_back(BSDFFlags::GlossyReflection |
                               BSDFFlags::FrontSide);

        // Set all the flags
        for (auto c : m_components)
            m_flags |= c;
    }

    void traverse(TraversalCallback *callback) override {
        callback->put_parameter("wavelength", m_wavelength,
                                +ParamFlags::NonDifferentiable);
        callback->put_parameter("wind_speed", m_wind_speed,
                                +ParamFlags::Differentiable);
        callback->put_parameter("wind_direction", m_wind_direction,
                                +ParamFlags::Differentiable);
        callback->put_parameter("chlorinity", m_chlorinity,
                                +ParamFlags::Differentiable);
        callback->put_parameter("pigmentation", m_pigmentation,
                                +ParamFlags::Differentiable);
        callback->put_parameter("shadowing", m_shadowing,
                                +ParamFlags::NonDifferentiable);
        callback->put_parameter("coverage", m_coverage,
                                +ParamFlags::NonDifferentiable);
    }

    void parameters_changed(const std::vector<std::string> &/*keys*/) override {
        update();
    }


    /**
     * @brief Update the variables that can be preprocessed.
     * This includes the complex index of refraction, upwelling
     * and downwelling transmittance textures and the ocean utils
     * variables (cox-munk, underlight).
     */
    void update() {

        // compute the index of refraction
        std::tie(m_n_real, m_n_imag) = water_ior<Float, Spectrum, ScalarFloat>(
            m_ocean_props, m_wavelength, m_chlorinity);

        // Update Cox-Munk variables
        std::tie(m_sigma_c, m_sigma_u) =
            cox_munk_crosswind_upwind(m_wind_speed);
        m_sigma_c = dr::sqrt(m_sigma_c);
        m_sigma_u = dr::sqrt(m_sigma_u);

        m_r_omega = r_omega<Float, Spectrum, ScalarFloat>(
            m_ocean_props, m_wavelength, m_pigmentation);

        {
            // Pre-compute textures for the upwelling and downwelling
            // transmittances of radiance in the water body.
            using FloatX = DynamicBuffer<ScalarFloat>;

            FloatX zeniths = dr::maximum(
                0.f, dr::linspace<FloatX>(0.f, 0.5f * dr::Pi<ScalarFloat>,
                                          MI_OCEAN_TRANSMITTANCE_RES));
            FloatX azimuths = dr::maximum(
                0.f, dr::linspace<FloatX>(0.f, 2.f * dr::Pi<ScalarFloat>,
                                         MI_OCEAN_TRANSMITTANCE_RES));
            auto [zeniths_x, azimuths_y] = dr::meshgrid(zeniths, azimuths);

            FloatX downwelling = eval_ocean_transmittance(
                zeniths_x, azimuths_y, m_n_real, m_n_imag, m_wind_speed, false);
            FloatX upwelling = eval_ocean_transmittance(
                zeniths_x, azimuths_y, m_n_real, m_n_imag, m_wind_speed, true);

            size_t shape[3] = { MI_OCEAN_TRANSMITTANCE_RES,
                                MI_OCEAN_TRANSMITTANCE_RES, 1 };

            m_downwelling_transmittance =
                Texture2f(TensorXf(downwelling.data(), 3, shape), m_accel,
                        m_accel, dr::FilterMode::Linear, dr::WrapMode::Clamp);
            m_upwelling_transmittance =
                Texture2f(TensorXf(upwelling.data(), 3, shape), m_accel,
                        m_accel, dr::FilterMode::Linear, dr::WrapMode::Clamp);

            dr::eval(m_downwelling_transmittance);
            dr::eval(m_upwelling_transmittance);
        }

        // Pre-compute whitecap coverage
        m_coverage = eval_whitecap_coverage();
    }

    /**
     * @brief Evaluate the whitecap coverage.
     *
     * Evaluates the whitecap coverage at the provided wavelength and wind
     * speed.
     *
     * @return Float The whitecap coverage.
     */
    ScalarFloat eval_whitecap_coverage() const {
        return whitecap_coverage_monahan(m_wind_speed);
    }

    /**
     * @brief Evaluate the whitecap reflectance.
     *
     * Evaluates the whitecap reflectance at the provided wavelength and wind
     * speed.
     *
     * @return Float The whitecap reflectance.
     */
    Float eval_whitecaps() const {
        // Proper interpolation of the effective reflectance
        ScalarFloat eff_reflectance =
            m_ocean_props.effective_reflectance(m_wavelength);

        // Compute the whitecap reflectance
        ScalarFloat whitecap_reflectance = m_coverage * eff_reflectance;

        return whitecap_reflectance;
    }

    /**
     * @brief Evaluate the sun glint reflectance.
     *
     * Evaluates the sun glint reflectance at the provided wavelength, incident
     * and outgoing directions, wind direction, wind speed, and chlorinity.
     *
     * @param wi The incident direction of the light in graphics convention.
     * @param wo The outgoing direction of the light in graphics convention.
     * @return Float The sun glint reflectance.
     */
    Spectrum eval_glint(const Vector3f &wi, const Vector3f &wo) const {

        Float cos_theta_i = Frame3f::cos_theta(wi),
              cos_theta_o = Frame3f::cos_theta(wo);

        MicrofacetDistribution distr(MicrofacetType::Beckmann,
                                     dr::SqrtTwo<Float> * Float(m_sigma_u),
                                     dr::SqrtTwo<Float> * Float(m_sigma_c),
                                     true, Float(m_wind_direction));

        const Vector3f m = dr::normalize(wi + wo);

        Float D = distr.eval(m);
        D *= cox_munk_gram_charlier_coef<Float>(m_wind_direction, m_wind_speed,
                                          m_sigma_u, m_sigma_c, m);
        Float result = D / (4.f * cos_theta_i * cos_theta_o);

        if (m_shadowing) {
            Float G = distr.G_height_correlated(wi, wo, m);
            result *= G;
        }

        Spectrum F;
        if constexpr (is_polarized_v<Spectrum>) {
            Complex2u n_ext(1.f, 0.f);
            Complex2u n_water(m_n_real, m_n_imag);
            F = fresnel_sunglint_polarized(n_ext, n_water, -wi, wo);
        } else {
            Float cos_chi =
                      dr::clamp(dr::dot(wo, m), -0.999999999f, 0.999999999f),
                  sin_chi = dr::clamp(dr::sqrt(1 - cos_chi * cos_chi),
                                      -0.999999999f, 0.999999999f);

            F = fresnel_sunglint_legacy<Float>(m_n_real, m_n_imag, cos_chi,
                                               sin_chi);
        }

        return result * F * dr::Pi<Float>;
    }

    Float eval_transmittance(const Texture2f &data, const Float &cos_theta,
                             const Vector3f &v) const {
        Vector2f uv;
        Float t;

        uv.x() = (dr::acos(cos_theta) * (dr::InvPi<Float> * 2.f));
        uv.y() =
            (dr::atan2(v.y(), v.x()) - m_wind_direction) * dr::InvTwoPi<Float>;
        uv.y() = uv.y() - (1.f * dr::floor(uv.y())); // equivalent to uv.y % 1.f
        data.eval(uv, &t);
        return t;
    }

    /**
     * @brief Evaluate the underwater light reflectance.
     *
     * Evaluates the underwater light reflectance at the provided wavelength,
     * incident and outgoing directions, wind direction, wind speed, chlorinity,
     * and pigmentation.
     *
     * @param wi The incident direction of the light.
     * @param wo The outgoing direction of the light.
     * @return Float The underwater light reflectance.
     */
    Float eval_underlight(const Vector3f &wi, const Vector3f &wo) const {

<<<<<<< HEAD
        m_downwelling_transmittance.template eval<Float>(uv, &t_d);

        uv.x() = (dr::acos(wo.z()) * (dr::InvPi<Float> * 2.f));
        uv.y() = dr::atan2(wi.y(), wi.x()) * dr::InvTwoPi<Float>;
        uv.y() = uv.y() -
                 (1.f * dr::floor(uv.y() / 1.f)); // equivalent to uv.y % 1.f

        m_upwelling_transmittance.template eval<Float>(uv, &t_u);
=======
        // Analogue to 6SV, we return 0.0 if the wavelength is outside the range
        // of [0.4, 0.7]
        auto outside_range = Mask(m_wavelength < 400.f || m_wavelength > 700.f);
        if (dr::any_or<false>(outside_range))
            return 0.f;

        Float t_d = eval_transmittance(m_downwelling_transmittance, wi.z(), wi);
        Float t_u = eval_transmittance(m_upwelling_transmittance, wo.z(), wi);

        // Compute the underlight term
        Float underlight = (1.f / (dr::sqr(m_n_real) + dr::sqr(m_n_imag))) *
                           (m_r_omega * t_u * t_d) /
                           (1.f - m_underlight_alpha * m_r_omega);
>>>>>>> 42d399d0

        return dr::select(outside_range, 0.f, underlight);
    }

    std::pair<BSDFSample3f, Spectrum>
    sample(const BSDFContext &ctx, const SurfaceInteraction3f &si,
           Float sample1, const Point2f &sample2, Mask active) const override {
        MI_MASKED_FUNCTION(ProfilerPhase::BSDFSample, active);

        bool has_diffuse  = ctx.is_enabled(BSDFFlags::DiffuseReflection, 0),
             has_specular = ctx.is_enabled(BSDFFlags::GlossyReflection, 1);

        Float cos_theta_i = Frame3f::cos_theta(si.wi);
        active &= cos_theta_i > 0.f;

        BSDFSample3f bs   = dr::zeros<BSDFSample3f>();
        Spectrum result(0.f);

        if (unlikely(dr::none_or<false>(active)) || (!has_diffuse && !has_specular))
            return { bs, 0.f };

        // Determine which component should be sampled
        Float t_i =
            eval_transmittance(m_downwelling_transmittance, cos_theta_i, si.wi);
        Float whitecap      = eval_whitecaps();
        Float prob_diffuse  = whitecap + t_i * (1 - whitecap),
              prob_specular = (1.f - m_coverage);

        // Cater for case where only one lobe is activated
        if (unlikely(has_specular != has_diffuse))
            prob_specular = has_specular ? 1.f : 0.f;
        else
            prob_specular = prob_specular / (prob_specular + prob_diffuse);
        prob_diffuse = 1.f - prob_specular;

        // sample diffuse or specular lobe.
        Mask sample_diffuse  = active && (sample1 < prob_diffuse),
             sample_specular = active && !sample_diffuse;

        if (dr::any_or<true>(sample_diffuse)) {
            // In the case of sampling the diffuse component, the outgoing
            // direction is sampled from a cosine-weighted hemisphere.
            dr::masked(bs.wo, sample_diffuse) =
                warp::square_to_cosine_hemisphere(sample2);
            dr::masked(bs.sampled_component, sample_diffuse) = 0;
            dr::masked(bs.sampled_type, sample_diffuse) =
                +BSDFFlags::DiffuseReflection;
        }

        if (dr::any_or<true>(sample_specular)) {
            MicrofacetDistribution distr(
                MicrofacetType::Beckmann, dr::SqrtTwo<Float> * m_sigma_u,
                dr::SqrtTwo<Float> * m_sigma_c, true, Float(m_wind_direction));

            auto [H, weight] = distr.sample(si.wi, sample2);
            Vector3f wo      = reflect(si.wi, H);

            dr::masked(bs.wo, sample_specular) = wo;

            dr::masked(bs.sampled_component, sample_specular) = 1;
            dr::masked(bs.sampled_type, sample_specular) =
                +BSDFFlags::GlossyReflection;
        }

        bs.pdf = pdf(ctx, si, bs.wo, active);
        bs.eta = 1.f;

        active &= bs.pdf > 0.f;
        result = eval(ctx, si, bs.wo, active);

        return { bs, result/bs.pdf & (active && bs.pdf > 0.f) };
    }

    Spectrum eval(const BSDFContext &ctx, const SurfaceInteraction3f &si,
                  const Vector3f &wo, Mask active) const override {
        MI_MASKED_FUNCTION(ProfilerPhase::BSDFEvaluate, active);

        bool has_diffuse = ctx.is_enabled(BSDFFlags::DiffuseReflection, 0),
             has_glint   = ctx.is_enabled(BSDFFlags::GlossyReflection, 1);

        Float cos_theta_i = Frame3f::cos_theta(si.wi),
              cos_theta_o = Frame3f::cos_theta(wo);

        // Ensure incoming and outgoing directions are in the upper hemisphere
        active &= cos_theta_i > 0.f && cos_theta_o > 0.f;

        if (unlikely(dr::none_or<false>(active) || (!has_glint && !has_diffuse)))
            return 0.f;


        // Compute the whitecap reflectance
        Spectrum result(0.f);

        // 6SV considers the incident direction to come from the light source
        //     - `Radiance`, trace from the sensor to the light sources
        //     - `Importance`, trace from the light sources to the sensor
        Vector3f wo_hat = ctx.mode == TransportMode::Radiance ? wo : si.wi,
                 wi_hat = ctx.mode == TransportMode::Radiance ? si.wi : wo;

        // Combine the results

        // Make reflectances available for debug purposes
        UnpolarizedSpectrum whitecap_reflectance(0.f);
        UnpolarizedSpectrum underlight_reflectance(0.f);
        Spectrum glint_reflectance(0.f);

        if (has_diffuse) {
            whitecap_reflectance   = eval_whitecaps();
            underlight_reflectance = eval_underlight(wo_hat, wi_hat);
            // Diffuse scattering implies no polarization.
            result += depolarizer<Spectrum>(
                whitecap_reflectance + (1.f - whitecap_reflectance) * underlight_reflectance
            );
        }

        if (has_glint) {

            if constexpr( is_polarized_v<Spectrum> ) {
                // If sun glint is enabled, compute the glint reflectance
                glint_reflectance = eval_glint(wo_hat, wi_hat);

                /* The Stokes reference frame vector of this matrix lies in the meridian plane
                spanned by wi and n. */
                Vector3f n(0.f, 0.f, 1.f);
                Vector3f p_axis_in  =
                    dr::normalize(dr::cross(dr::normalize(dr::cross(n,-wo_hat)),-wo_hat));
                Vector3f p_axis_out =
                    dr::normalize(dr::cross(dr::normalize(dr::cross(n,wi_hat)),wi_hat));

                dr::masked( p_axis_in, dr::any(dr::isnan(p_axis_in)) ) =
                    Vector3f(0.f, 1.f, 0.f);
                dr::masked( p_axis_out, dr::any(dr::isnan(p_axis_out)) ) =
                    Vector3f(0.f, 1.f, 0.f);

                // Rotate in/out reference vector of `value` s.t. it aligns with the implicit
                // Stokes bases of -wo_hat & wi_hat. */
                glint_reflectance = mueller::rotate_mueller_basis(glint_reflectance,
                                        -wo_hat, p_axis_in, mueller::stokes_basis(-wo_hat),
                                        wi_hat, p_axis_out, mueller::stokes_basis(wi_hat));

            } else {
                // If sun glint is enabled, compute the glint reflectance
                glint_reflectance = eval_glint(wo_hat, wi_hat);
            }

            result += (1.f - m_coverage) * glint_reflectance;
        }

        dr::masked(result, active) *= cos_theta_o * dr::InvPi<Float>;

        // For debugging purposes, channel indicates which BRDF term to evaluate
        switch (m_component) {
            case 1:
                result[active] = depolarizer<Spectrum>(whitecap_reflectance);
                break;
            case 2:
                result[active] =
                    (1.f - m_coverage) * glint_reflectance;
                break;
            case 3:
                result[active] = depolarizer<Spectrum>(
                    (1.f - whitecap_reflectance) * underlight_reflectance);
                break;
            case 4:
                result[active] = depolarizer<Spectrum>(
                    whitecap_reflectance +
                    (1.f - whitecap_reflectance) * underlight_reflectance);
                break;
            default:
                break;
        }

        return result & active;
    }

    Float pdf(const BSDFContext &ctx, const SurfaceInteraction3f &si,
              const Vector3f &wo, Mask active) const override {
        MI_MASKED_FUNCTION(ProfilerPhase::BSDFEvaluate, active);

        bool has_diffuse  = ctx.is_enabled(BSDFFlags::DiffuseReflection, 0),
             has_specular = ctx.is_enabled(BSDFFlags::GlossyReflection, 1);

        Float cos_theta_i = Frame3f::cos_theta(si.wi),
              cos_theta_o = Frame3f::cos_theta(wo);

        active &= cos_theta_i > 0.f && cos_theta_o > 0.f;

        if (unlikely((!has_diffuse && !has_specular) ||
                     dr::none_or<false>(active)))
            return 0.f;

        Float prob_whitecap = eval_whitecaps();
        Float t_i =
            eval_transmittance(m_downwelling_transmittance, cos_theta_i, si.wi);

<<<<<<< HEAD
        // Check if the normal has only zeros. If this is the case, use a
        // default normal
        Vector3f normal   = si.n;
        Mask degen_normal = dr::all(normal == Vector3f(0.f));
        dr::masked(normal, degen_normal) = Vector3f(0.f, 0.f, 1.f);
=======
        Float prob_diffuse  = t_i * (1.f - prob_whitecap) + prob_whitecap,
              prob_specular = (1.f - m_coverage);
>>>>>>> 42d399d0

        if (unlikely(has_specular != has_diffuse))
            prob_specular = has_specular ? 1.f : 0.f;
        else
            prob_specular = prob_specular / (prob_specular + prob_diffuse);
        prob_diffuse = 1.f - prob_specular;

        // diffuse probability
        Float prob_cosine = warp::square_to_cosine_hemisphere_pdf(wo);
        prob_whitecap *= prob_cosine;
        prob_diffuse *= prob_cosine;

        // Weight the specular component using the visible beckmann pdf
        Vector3f H = dr::normalize(wo + si.wi);

        MicrofacetDistribution distr(
            MicrofacetType::Beckmann, dr::SqrtTwo<Float> * m_sigma_u,
            dr::SqrtTwo<Float> * m_sigma_c, true, Float(m_wind_direction));

        prob_specular *=
            distr.eval(H) * distr.smith_g1(si.wi, H) / (4.f * cos_theta_i);

        Float result = prob_diffuse + prob_specular;

        return dr::select(active, result, 0.f);
    }

    std::string to_string() const override {
        std::ostringstream oss;
        oss << "OceanLegacy[" << std::endl
            << "  component = " << string::indent(m_component) << ","
            << std::endl
            << "  wavelength = " << string::indent(m_wavelength) << ","
            << std::endl
            << "  wind_speed = " << string::indent(m_wind_speed) << ","
            << std::endl
            << "  wind_direction = " << string::indent(m_wind_direction) << ","
            << std::endl
            << "  chlorinity = " << string::indent(m_chlorinity) << ","
            << std::endl
            << "  pigmentation = " << string::indent(m_pigmentation) << ","
            << std::endl
            << "  shadowing = " << string::indent(m_shadowing) << ","
            << std::endl
            << "  coverage = " << string::indent(m_coverage) << std::endl
            << "]";
        return oss.str();
    }

    MI_DECLARE_CLASS()
private:
    //  User-provided fields
    ScalarInt32 m_component;
    ScalarFloat m_wavelength;
    ScalarFloat m_wind_speed;
    ScalarFloat m_wind_direction;
    ScalarFloat m_chlorinity;
    ScalarFloat m_pigmentation;
    ScalarFloat m_coverage;
    bool m_shadowing;
    bool m_accel;

    // On update fields
    ScalarFloat m_n_real;
    ScalarFloat m_n_imag;
    ScalarFloat m_sigma_c = 1.f;
    ScalarFloat m_sigma_u = 1.f;
    ScalarFloat m_r_omega = 0.f;

    Texture2f m_downwelling_transmittance;
    Texture2f m_upwelling_transmittance;

    OceanProperties<Float, Spectrum> m_ocean_props;

    // Whitecap constants
    static constexpr ScalarFloat m_f_eff_base = 0.4f;
    // Underlight contants
    static constexpr ScalarFloat m_underlight_alpha = 0.485f;
};

MI_IMPLEMENT_CLASS_VARIANT(OceanBSDF, BSDF)
MI_EXPORT_PLUGIN(OceanBSDF, "Ocean material")
NAMESPACE_END(mitsuba)<|MERGE_RESOLUTION|>--- conflicted
+++ resolved
@@ -118,448 +118,6 @@
         </bsdf>
 */
 
-<<<<<<< HEAD
-template <typename Float, typename Spectrum> class OceanUtilities {
-public:
-    MI_IMPORT_TYPES()
-
-    using Complex2u = dr::Complex<UnpolarizedSpectrum>;
-
-    /**
-     * @brief Construct a new Ocean Utilities object.
-     *
-     * Construct a new Ocean Utilities object and initializes the ocean
-     * properties.
-     */
-    OceanUtilities() : m_ocean_props() {}
-
-    /**
-     * @brief Update the cox-munk variables and R_omega,
-     * both depend on scene's properties only and only need
-     * to be called on construct and parameter update.
-     **/
-    void update(const ScalarFloat &wavelength, const ScalarFloat &wind_speed,
-                const ScalarFloat &pigmentation) {
-        // Update Cox-Munk variables
-        std::tie(m_sigma_c, m_sigma_u, std::ignore) = mean_square_slope_cox_munk(wind_speed);
-        m_sigma_c = dr::sqrt(m_sigma_c);
-        m_sigma_u = dr::sqrt(m_sigma_u);
-
-        m_c_21    = 0.01f - 0.0086f * wind_speed;
-        m_c_03    = 0.04f - 0.033f * wind_speed;
-
-        m_r_omega = r_omega(wavelength, pigmentation);
-    }
-
-    /**
-     * @brief Evaluate the index of refraction of the ocean.
-     *
-     * @param wavelength The wavelength at which to evaluate the reflectance.
-     * @param chlorinity The chlorinity of the water.
-     * @return pair(ScalarFloat,ScalarFloat)
-     */
-    std::pair<ScalarFloat, ScalarFloat>
-    eval_index_refraction(const ScalarFloat &wavelength,
-                          const ScalarFloat &chlorinity) const {
-        auto [n_real, n_imag] =
-            water_ior<Float, Spectrum, ScalarFloat>(m_ocean_props,wavelength,chlorinity);
-        return { n_real, n_imag };
-    }
-
-    /**
-     * @brief Evaluate the fractional coverage of whitecaps.
-     *
-     * Evaluates the fractional coverage of whitecaps at the given wind speed,
-     * using the Monahan et al. (1986) model. The coverage is clamped to the
-     * range [0, 1] (i.e. wind speed can be within the range [0, 37.54]).
-     *
-     * @param wind_speed The wind speed at which to evaluate the coverage.
-     * @return ScalarFloat The fractional coverage of whitecaps.
-     */
-    ScalarFloat eval_whitecap_coverage(const ScalarFloat &wind_speed) const {
-        return dr::clip(m_monahan_alpha *
-                        dr::pow(wind_speed, m_monahan_lambda),
-                        0.0f, 1.0f);
-    }
-
-    /**
-     * @brief Evaluate the reflectance of whitecaps.
-     *
-     * Evaluates the reflectance of whitecaps at the given wavelength and wind
-     * speed. The reflectance is computed as the product of the effective
-     * reflectance of whitecaps and the fractional coverage of whitecaps.
-     *
-     * @param wavelength The wavelength at which to evaluate the reflectance.
-     * @param wind_speed The wind speed at which to evaluate the reflectance.
-     * @return ScalarFloat The reflectance of whitecaps.
-     */
-    ScalarFloat eval_whitecaps(const ScalarFloat &wavelength,
-                               const ScalarFloat &wind_speed) const {
-        // Compute the fractional coverage of whitecaps
-        ScalarFloat coverage = eval_whitecap_coverage(wind_speed);
-
-        // Proper interpolation of the effective reflectance
-        ScalarFloat eff_reflectance =
-            m_ocean_props.effective_reflectance(wavelength);
-
-        // Compute the whitecap reflectance
-        ScalarFloat whitecap_reflectance = coverage * eff_reflectance;
-
-        return whitecap_reflectance;
-    }
-
-    /**
-     * @brief Evaluate the sun glint reflectance.
-     *
-     * Evaluates the sun glint reflectance at the given wavelength, incident and
-     * outgoing directions, and wind direction. The effects of wind speed and
-     * chlorinity are precomputed in update(). The reflectance is computed using
-     * the Cox-Munk distribution, the Fresnel equations, and relative tilt of
-     * the oceanic surface.
-     *
-     * @param n_real The real part of the index of refraction of water.
-     * @param n_imag The imaginary part of the index of refraction of water.
-     * @param wi The incident direction of the light.
-     * @param wo The outgoing direction of the light.
-     * @param wind_direction The direction of the wind relative to the incident
-     * light.
-     * @return Float The sun glint reflectance.
-     */
-    Spectrum eval_glint(const ScalarFloat &n_real, const ScalarFloat &n_imag,
-                     const Vector3f &wi, const Vector3f &wo,
-                     const ScalarFloat &wind_direction) const {
-        // Transform directions into azimuthal and zenithal angles
-        Float s_theta_i = dr::sqrt(1 - wi.z() * wi.z());
-        Float c_theta_i = wi.z();
-
-        Float s_theta_o = dr::sqrt(1 - wo.z() * wo.z());
-        Float c_theta_o = wo.z();
-
-        Float phi_i         = dr::atan2(wi.y(), wi.x());
-        Float phi_o         = dr::atan2(wo.y(), wo.x());
-        Float phi           = phi_i - phi_o;
-        auto [s_phi, c_phi] = dr::sincos(phi);
-
-        Float phi_w             = phi_i - wind_direction;
-        auto [s_phi_w, c_phi_w] = dr::sincos(phi_w);
-
-        Spectrum value = dr::zeros<Spectrum>();
-
-        if constexpr (is_polarized_v<Spectrum>){
-            value = eval_sun_glint_polarized( n_real, n_imag,
-                                              wi, wo,
-                                              s_theta_i, c_theta_i,
-                                              s_theta_o, c_theta_o,
-                                              s_phi, c_phi,
-                                              s_phi_w, c_phi_w);
-
-        } else {
-            value = eval_sun_glint( n_real, n_imag,
-                                    s_theta_i, c_theta_i,
-                                    s_theta_o, c_theta_o,
-                                    s_phi, c_phi,
-                                    s_phi_w, c_phi_w );
-        }
-
-        return value;
-    }
-
-    /**
-     * @brief Evaluate the sun glint reflectance as implemented in 6SV.
-     *
-     * Evaluates the sun glint reflectance at the given index of refraction,
-     * incident and outgoing angles, relative azimuthal angle for
-     * ingoing and outgoing directions, and relative azimuthal angle for
-     * wind direction. The reflectance is computed using the Cox-Munk
-     * distribution, the Fresnel equations, and relative tilt of the
-     * oceanic surface.
-     *
-     * @param n_real The real part of the index of refraction of water.
-     * @param n_imag The imaginary part of the index of refraction of water.
-     * @param s_i The sine of the incident zenith angle.
-     * @param c_i The cosine of the incident zenith angle.
-     * @param s_o The sine of the outgoing zenith angle.
-     * @param c_o The cosine of the outgoing zenith angle.
-     * @param s_phi The sine of the incident azimuthal angle.
-     * @param c_phi The cosine of the incident azimuthal angle.
-     * @param s_phi_w The sine of the relative azimuthal angle of the wind.
-     * @param c_phi_w The cosine of the relative azimuthal angle of the wind.
-     * @param invert_real Whether to invert the real part of the IOR.
-     * @return Float The sun glint reflectance.
-     */
-    Float eval_sun_glint( ScalarFloat n_real, ScalarFloat n_imag,
-                          const Float &s_i, Float c_i, const Float &s_o,
-                          Float c_o, const Float &s_phi, const Float &c_phi,
-                          const Float &s_phi_w, const Float &c_phi_w,
-                          const bool invert_real = false)  const {
-
-        dr::masked(c_i, c_i < 1e-6f) = 1e-6f;
-        dr::masked(c_o, c_o < 1e-6f) = 1e-6f;
-
-        // Implementation analog to 6SV
-        Float z_x = (-s_o * s_phi) / (c_i + c_o);
-        Float z_y = (s_i + s_o * c_phi) / (c_i + c_o);
-
-        // Tilt angle (rad)
-        const Float tan_tilt = dr::sqrt(z_x * z_x + z_y * z_y);
-        const Float tilt     = dr::atan(tan_tilt);
-
-        // Cox-Munk specular probability
-        Float specular_prob = eval_cox_munk(s_phi_w, c_phi_w, z_x, z_y);
-        auto mask           = Mask(specular_prob < 0.f);
-        specular_prob       = dr::select(mask, 0.f, specular_prob);
-
-        Float cos_2_chi = c_o * c_i + s_o * s_i * c_phi;
-
-        cos_2_chi = dr::select(cos_2_chi > 1.f, 0.999999999f, cos_2_chi);
-        cos_2_chi = dr::select(cos_2_chi < -1.f, -0.999999999f, cos_2_chi);
-
-        Float coschi = dr::sqrt(0.5f * (1.f + cos_2_chi));
-        Float sinchi = dr::sqrt(0.5f * (1.f - cos_2_chi));
-
-        coschi = dr::select(coschi > 1.f, 0.999999999f, coschi);
-        coschi = dr::select(coschi < -1.f, -0.999999999f, coschi);
-        sinchi = dr::select(sinchi > 1.f, 0.999999999f, sinchi);
-        sinchi = dr::select(sinchi < -1.f, -0.999999999f, sinchi);
-
-        // Invert the real part of the IOR
-        if (invert_real) {
-            n_real = 1 / n_real;
-            n_imag = 0.f;
-        }
-
-        Float fresnel_coeff = fresnel_sunglint_legacy<Float>(n_real, n_imag, coschi, sinchi);
-        Float num   = dr::Pi<Float> * fresnel_coeff * specular_prob;
-        Float denom = 4.f * c_i * c_o * dr::pow(dr::cos(tilt), 4.f);
-
-        // Float fresnel_coeff = eval_fresnel(n_real, n_imag, coschi, sinchi);
-        // Sun glint reflectance
-        return num/denom;
-    }
-
-    /**
-     * @brief Evaluate the polarized sun glint reflectance.
-     *
-     * Evaluates the polarized sun glint reflectance at the given index of
-     * refraction, incident and outgoing angles, relative azimuthal angle for
-     * ingoing and outgoing directions, and relative azimuthal angle for
-     * wind direction. The reflectance is computed using the Cox-Munk
-     * distribution, the polarized Fresnel equations as implemented by Mishchenko,
-     * and relative tilt of the oceanic surface.
-     *
-     * @param n_real The real part of the index of refraction of water.
-     * @param n_imag The imaginary part of the index of refraction of water.
-     * @param wi The incident light direction.
-     * @param wo The outgoing light direction.
-     * @param s_i The sine of the incident zenith angle.
-     * @param c_i The cosine of the incident zenith angle.
-     * @param s_o The sine of the outgoing zenith angle.
-     * @param c_o The cosine of the outgoing zenith angle.
-     * @param s_phi The sine of the incident azimuthal angle.
-     * @param c_phi The cosine of the incident azimuthal angle.
-     * @param s_phi_w The sine of the relative azimuthal angle of the wind.
-     * @param c_phi_w The cosine of the relative azimuthal angle of the wind.
-     * @return Float The sun glint reflectance.
-     */
-    Spectrum eval_sun_glint_polarized( ScalarFloat n_real, ScalarFloat n_imag,
-                                       Vector3f wi, Vector3f wo,
-                                       const Float &s_i, Float c_i,
-                                       const Float &s_o, Float c_o,
-                                       const Float &s_phi, const Float &c_phi,
-                                       const Float &s_phi_w, const Float &c_phi_w) const {
-
-        Spectrum value = dr::zeros<Spectrum>();
-
-        if constexpr (is_polarized_v<Spectrum>){
-
-            dr::masked(c_i, c_i < 1e-6f) = 1e-6f;
-            dr::masked(c_o, c_o < 1e-6f) = 1e-6f;
-
-            // Implementation analog to 6SV
-            Float z_x = (-s_o * s_phi) / (c_i + c_o);
-            Float z_y = (s_i + s_o * c_phi) / (c_i + c_o);
-
-            // Tilt angle (rad)
-            const Float tan_tilt = dr::sqrt(z_x * z_x + z_y * z_y);
-            const Float tilt     = dr::atan(tan_tilt);
-
-            // Cox-Munk specular probability
-            Float specular_prob = eval_cox_munk(s_phi_w, c_phi_w, z_x, z_y);
-            auto mask           = Mask(specular_prob < 0.f);
-            specular_prob       = dr::select(mask, 0.f, specular_prob);
-
-            Complex2u n_ext(1.f,0.f);
-            Complex2u n_water(n_real,n_imag);
-            Spectrum fresnel_coeff = fresnel_sunglint_polarized(n_ext, n_water, wi, wo);
-
-            Spectrum num   = dr::Pi<Float> * fresnel_coeff * specular_prob;
-            Float denom = 4.f * c_i * c_o * dr::pow(dr::cos(tilt), 4.f);
-            value = num/denom;
-        }
-
-        return value;
-    }
-
-    /**
-     * @brief Evaluate the underwater light reflectance.
-     *
-     * Evaluates the underwater light reflectance at the given wavelength,
-     * index of refraction, and upwelling and downwelling transmittances.
-     * The effects of incident and outgoing direction, wind directions,
-     * wind speed, chlorinity, and pigmentation are all precomputed in
-     * update or modelled by the transmittances. The reflectance is
-     * computed taking the product of the upwelling and downwelling
-     * transmittance,attenuted by the ratio of upwell to downwelling
-     * irradiance.
-     *
-     * @param wavelength The wavelength at which to evaluate the reflectance.
-     * @param n_real The real part of the index of refraction of water.
-     * @param n_imag The imaginary part of the index of refraction of water.
-     * @param t_d The downwelling transmittance of radiance inside the water body.
-     * @param t_u The upwelling transmittance of radiance inside the water body.
-     * @return ScalarFloat The underwater light reflectance.
-     */
-    Float eval_underlight(const ScalarFloat &wavelength,
-                          const ScalarFloat &n_real, const ScalarFloat &n_imag,
-                          const Float t_d, const Float t_u) const {
-
-        // Analogue to 6SV, we return 0.0 if the wavelength is outside the range
-        // of [0.4, 0.7]
-        auto outside_range = Mask(wavelength < 400.f || wavelength > 700.f);
-
-        // Compute the underlight term
-        Float underlight = (1.f / (dr::square(n_real) + dr::square(n_imag))) *
-                           (m_r_omega * t_u * t_d) /
-                           (1.f - m_underlight_alpha * m_r_omega);
-
-        return dr::select(outside_range, 0.f, underlight);
-    }
-
-private:
-
-    /**
-     * @brief Evaluate the Cox-Munk distribution.
-     *
-     * Evaluates the Cox-Munk distribution at the given relative wind direction,
-     * x and y components of the sensor/emitter direction, and wind speed. The
-     * distribution is computed using the Cox-Munk model.
-     *
-     * @param s_phi_w The sine of the relative wind direction.
-     * @param c_phi_w The cosine of the relative wind direction.
-     * @param z_x The x component of the sensor/emitter direction.
-     * @param z_y The y component of the sensor/emitter direction.
-     * @return Float The probability of the Cox-Munk distribution.
-     */
-    Float eval_cox_munk(const Float &s_phi_w, const Float &c_phi_w,
-                        const Float &z_x, const Float &z_y) const {
-
-        const Float xe = (c_phi_w * z_x + s_phi_w * z_y) / m_sigma_c;
-        const Float xn = (-s_phi_w * z_x + c_phi_w * z_y) / m_sigma_u;
-
-        const Float xe2 = xe * xe;
-        const Float xn2 = xn * xn;
-
-        Float coef = 1.f - (m_c_21 / 2.f) * (xe2 - 1.f) * xn -
-                     (m_c_03 / 6.f) * (xn2 - 3.f) * xn;
-        coef = coef + (m_c_40 / 24.f) * (xe2 * xe2 - 6.f * xe2 + 3.f);
-        coef = coef + (m_c_04 / 24.f) * (xn2 * xn2 - 6.f * xn2 + 3.f);
-        coef = coef + (m_c_22 / 4.f) * (xe2 - 1.f) * (xn2 - 1.f);
-
-        Float prob = coef * dr::InvTwoPi<Float> / (m_sigma_u * m_sigma_c) *
-                     dr::exp(-(xe2 + xn2) * 0.5f);
-        return prob;
-    }
-
-
-    /**
-     * @brief Compute the ratio of upwelling to downwelling irradiance.
-     *
-     * Computes the ratio of upwelling to downwelling irradiance at the given
-     * wavelength and pigmentation. The ratio is computed by performing an
-     * iterative computation.
-     *
-     * @param wavelength The wavelength at which to evaluate the ratio.
-     * @param pigmentation The pigmentation of the water.
-     * @return ScalarFloat The ratio of upwelling to downwelling irradiance.
-     * @note This function is only defined for wavelengths in the range [400,
-     * 700] nm.
-     */
-    ScalarFloat r_omega(const ScalarFloat &wavelength,
-                        const ScalarFloat &pigmentation) const {
-        ScalarFloat pigment_log = dr::log(pigmentation) / dr::log(10.f);
-
-        // Backscattering coefficient
-        ScalarFloat molecular_scatter_coeff =
-            m_ocean_props.molecular_scatter_coeff_6s(wavelength);
-        ScalarFloat scattering_coeff = .3f * dr::pow(pigmentation, .62f);
-        ScalarFloat backscatter_ratio =
-            .002f +
-            .02f * (0.5f - 0.25f * pigment_log) * (550.f / wavelength);
-        ScalarFloat backscatter_coeff = 0.5f * molecular_scatter_coeff +
-                                        scattering_coeff * backscatter_ratio;
-
-        // (Diffuse) attenuation coefficient
-        ScalarFloat k          = m_ocean_props.attn_k(wavelength);
-        ScalarFloat chi        = m_ocean_props.attn_chi(wavelength);
-        ScalarFloat e          = m_ocean_props.attn_e(wavelength);
-        ScalarFloat attn_coeff = k + chi * dr::pow(pigmentation, e);
-
-        // If any of the coefficients is zero, we return zero
-        if (backscatter_coeff == 0.f || attn_coeff == 0.f)
-            return 0.f;
-
-        // Iterative computation of the reflectance
-        ScalarFloat u       = 0.75f;
-        ScalarFloat r_omega = 0.33f * backscatter_coeff / u / attn_coeff;
-
-        bool converged = false;
-        while (!converged) {
-            // Update u
-            u = (0.9f * (1.f - r_omega)) / (1.f + 2.25f * r_omega);
-
-            // Update reflectance
-            ScalarFloat r_omega_new =
-                0.33f * backscatter_coeff / (u * attn_coeff);
-
-            // Create a mask that marks the converged values
-            if (dr::abs((r_omega_new - r_omega) / r_omega_new) < 0.0001f) {
-                converged = true;
-                break;
-            }
-
-            // Update reflectance ONLY for non-converged values
-            r_omega = r_omega_new;
-        }
-
-        return r_omega;
-    }
-
-private:
-    // Ocean properties
-    OceanProperties<Float, Spectrum> m_ocean_props;
-
-    // Whitecap constants
-    const ScalarFloat m_f_eff_base     = 0.4f;
-    const ScalarFloat m_monahan_alpha  = 2.95e-06f;
-    const ScalarFloat m_monahan_lambda = 3.52f;
-
-    // Cox-Munk distribution constants
-    const ScalarFloat m_c_40 = 0.40f;
-    const ScalarFloat m_c_22 = 0.12f;
-    const ScalarFloat m_c_04 = 0.23f;
-    // Cox-Munk distribution variables
-    ScalarFloat m_sigma_c = 1.f;
-    ScalarFloat m_sigma_u = 1.f;
-    ScalarFloat m_c_21    = 0.f;
-    ScalarFloat m_c_03    = 0.f;
-    ScalarFloat m_r_omega = 0.f;
-
-    // Underlight parameters
-    const ScalarFloat m_underlight_alpha = 0.485f;
-};
-
-=======
->>>>>>> 42d399d0
 /**
  * @brief Evaluate the transmittance of the radiance over all
  * provided angles. For each angle, computes the quadrature of
@@ -915,16 +473,6 @@
      */
     Float eval_underlight(const Vector3f &wi, const Vector3f &wo) const {
 
-<<<<<<< HEAD
-        m_downwelling_transmittance.template eval<Float>(uv, &t_d);
-
-        uv.x() = (dr::acos(wo.z()) * (dr::InvPi<Float> * 2.f));
-        uv.y() = dr::atan2(wi.y(), wi.x()) * dr::InvTwoPi<Float>;
-        uv.y() = uv.y() -
-                 (1.f * dr::floor(uv.y() / 1.f)); // equivalent to uv.y % 1.f
-
-        m_upwelling_transmittance.template eval<Float>(uv, &t_u);
-=======
         // Analogue to 6SV, we return 0.0 if the wavelength is outside the range
         // of [0.4, 0.7]
         auto outside_range = Mask(m_wavelength < 400.f || m_wavelength > 700.f);
@@ -938,7 +486,6 @@
         Float underlight = (1.f / (dr::sqr(m_n_real) + dr::sqr(m_n_imag))) *
                            (m_r_omega * t_u * t_d) /
                            (1.f - m_underlight_alpha * m_r_omega);
->>>>>>> 42d399d0
 
         return dr::select(outside_range, 0.f, underlight);
     }
@@ -1134,16 +681,8 @@
         Float t_i =
             eval_transmittance(m_downwelling_transmittance, cos_theta_i, si.wi);
 
-<<<<<<< HEAD
-        // Check if the normal has only zeros. If this is the case, use a
-        // default normal
-        Vector3f normal   = si.n;
-        Mask degen_normal = dr::all(normal == Vector3f(0.f));
-        dr::masked(normal, degen_normal) = Vector3f(0.f, 0.f, 1.f);
-=======
         Float prob_diffuse  = t_i * (1.f - prob_whitecap) + prob_whitecap,
               prob_specular = (1.f - m_coverage);
->>>>>>> 42d399d0
 
         if (unlikely(has_specular != has_diffuse))
             prob_specular = has_specular ? 1.f : 0.f;
