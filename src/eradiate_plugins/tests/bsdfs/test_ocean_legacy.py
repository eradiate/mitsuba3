import drjit as dr
import mitsuba as mi
import pytest

_bsdf_dict = {
    "type": "ocean_legacy",
    "component": 0,
    "wavelength": 1500,
    "wind_speed": 1.0,
    "wind_direction": 90.,
    "chlorinity": 19,
    "pigmentation": 0.3,
    "shadowing": False,
}


@pytest.mark.slow
def test_chi2_oceanic(variants_vec_backends_once_rgb):
    """
    Test the consistency of the oceanic BSDF using the chi2 test.
    """
    sample_func, pdf_func = mi.chi2.BSDFAdapter("ocean_legacy", {**_bsdf_dict, "shadowing": True})

    chi2 = mi.chi2.ChiSquareTest(
        domain=mi.chi2.SphericalDomain(),
        sample_func=sample_func,
        pdf_func=pdf_func,
        sample_dim=3,
        ires=16,
        res=201,
    )

    assert chi2.run()


def test_create_oceanic(variants_vec_backends_once_rgb):
    # Test constructor of oceanic BSDF
    brdf = mi.load_dict(_bsdf_dict)
    diff, gloss, comb = brdf.flags(0), brdf.flags(1), brdf.flags()

    # Obtain binary Mitsuba flags
    diff_flag = mi.BSDFFlags.DiffuseReflection | mi.BSDFFlags.FrontSide
    gloss_flag = mi.BSDFFlags.GlossyReflection | mi.BSDFFlags.FrontSide
    comb_flag = diff_flag | gloss_flag

    assert isinstance(brdf, mi.BSDF)
    assert diff == diff_flag
    assert gloss == gloss_flag
    assert comb == comb_flag


def test_traverse_oceanic(variants_vec_backends_once_rgb):
    # 6SV reference :
    # wavelenth 1500, windspeed 1
    ref_1500_1 = [
        1.91408132e-03,
        -5.44804487e-08,
        -5.45187861e-08,
        -5.45187861e-08,
        -5.45187861e-08,
    ]
    # wavelenth 550, windspeed 30
    ref2_550_30 = [0.11300096, 0.10733355, 0.10722339, 0.1055309, 0.11909937]

    def sph_to_eucl(theta, phi):
        """angles in radians, return Vector3f"""
        x = dr.sin(theta) * dr.cos(phi)
        y = dr.sin(theta) * dr.sin(phi)
        z = dr.cos(theta)
        return mi.Vector3f(x, y, z)

    vza = mi.Float(0.0, 22.475, 44.95, 67.425, 89.9)
    vaa = 0.0
    sza = 22.475
    saa = 0.0

    wi = sph_to_eucl(dr.deg2rad(vza), dr.deg2rad(vaa))
    wo = sph_to_eucl(dr.deg2rad(sza), dr.deg2rad(saa))
    n = dr.zeros(mi.Vector3f, dr.width(wi))
    n.z = 1.0
    si = dr.zeros(mi.SurfaceInteraction3f, dr.width(wi))
    si.wi = wi
    si.n = n

    ctx = mi.BSDFContext(mi.TransportMode.Radiance)

    brdf = mi.load_dict(_bsdf_dict)

    brdf_dr = brdf.eval(ctx, si, wo)
<<<<<<< HEAD
    brdf_np = brdf_dr.numpy()[0, :]
    assert dr.allclose(brdf_np, ref_1500_1, 0.001, 0.0001)
=======
    brdf_np = brdf_dr.numpy()[:, 0]
    assert dr.allclose(brdf_np*dr.pi, ref_1500_1, 0.001, 0.0001)
>>>>>>> 42d399d0

    params = mi.traverse(brdf)

    params["wavelength"] = 550.0
    params["wind_speed"] = 30.0
    params.update()

    brdf_dr = brdf.eval(ctx, si, wo)
<<<<<<< HEAD
    brdf_np = brdf_dr.numpy()[0, :]

    assert dr.allclose(brdf_np, ref2_550_30, 0.001, 0.0001)
=======
    brdf_np = brdf_dr.numpy()[:, 0]
    assert dr.allclose(brdf_np*dr.pi, ref2_550_30, 0.001, 0.0001)
>>>>>>> 42d399d0
<|MERGE_RESOLUTION|>--- conflicted
+++ resolved
@@ -87,13 +87,8 @@
     brdf = mi.load_dict(_bsdf_dict)
 
     brdf_dr = brdf.eval(ctx, si, wo)
-<<<<<<< HEAD
-    brdf_np = brdf_dr.numpy()[0, :]
-    assert dr.allclose(brdf_np, ref_1500_1, 0.001, 0.0001)
-=======
     brdf_np = brdf_dr.numpy()[:, 0]
-    assert dr.allclose(brdf_np*dr.pi, ref_1500_1, 0.001, 0.0001)
->>>>>>> 42d399d0
+    assert dr.allclose(brdf_np * dr.pi, ref_1500_1, 0.001, 0.0001)
 
     params = mi.traverse(brdf)
 
@@ -102,11 +97,5 @@
     params.update()
 
     brdf_dr = brdf.eval(ctx, si, wo)
-<<<<<<< HEAD
-    brdf_np = brdf_dr.numpy()[0, :]
-
-    assert dr.allclose(brdf_np, ref2_550_30, 0.001, 0.0001)
-=======
     brdf_np = brdf_dr.numpy()[:, 0]
-    assert dr.allclose(brdf_np*dr.pi, ref2_550_30, 0.001, 0.0001)
->>>>>>> 42d399d0
+    assert dr.allclose(brdf_np*dr.pi, ref2_550_30, 0.001, 0.0001)