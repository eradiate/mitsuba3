--- conflicted
+++ resolved
@@ -95,7 +95,6 @@
     return { tr, pdf };
 }
 
-<<<<<<< HEAD
 // #RAY_CHANGE_BEGIN, NM 05/06/2024 : add function that calculates the transmittance and pdf  
 MI_VARIANT
 std::tuple<typename Medium<Float, Spectrum>::MediumInteraction3f, Float, Float>
@@ -119,9 +118,6 @@
 }
 // #RAY_CHANGE_END
 
-MI_IMPLEMENT_CLASS_VARIANT(Medium, Object, "medium")
-=======
 MI_IMPLEMENT_TRAVERSE_CB(Medium, Object)
->>>>>>> 02459c44
 MI_INSTANTIATE_CLASS(Medium)
 NAMESPACE_END(mitsuba)