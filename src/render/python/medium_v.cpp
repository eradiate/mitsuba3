--- conflicted
+++ resolved
@@ -3,15 +3,12 @@
 #include <mitsuba/render/phase.h>
 #include <mitsuba/render/scene.h>
 #include <mitsuba/python/python.h>
-<<<<<<< HEAD
 #include <nanobind/trampoline.h>
 #include <nanobind/stl/string.h>
 #include <nanobind/stl/pair.h>
 #include <nanobind/stl/tuple.h>
 #include <drjit/python.h>
-=======
 #include <drjit/texture.h>
->>>>>>> 6d2b3d18
 
 /// Trampoline for derived types implemented in Python
 MI_VARIANT class PyMedium : public Medium<Float, Spectrum> {
@@ -43,16 +40,12 @@
     }
 
     void parameters_changed(const std::vector<std::string> &keys) override {
-        NB_OVERRIDE(parameters_changed, keys);
+        PYBIND11_OVERRIDE(void, Medium, parameters_changed, keys);
     }
 
     void precompute() const override {
         PYBIND11_OVERRIDE(void, Medium, precompute);
     }
-
-    //const Texture2f& get_texture() const override {
-    //    PYBIND11_OVERRIDE(Texture2f, Medium, get_texture);
-    //}
 
     using Medium::m_sample_emitters;
     using Medium::m_is_homogeneous;
@@ -112,9 +105,6 @@
             [](Ptr ptr, const MediumInteraction3f &mi, Mask active = true) {
                 return ptr->get_scattering_coefficients(mi, active); },
             "mi"_a, "active"_a=true,
-<<<<<<< HEAD
-            D(Medium, get_scattering_coefficients));
-=======
             D(Medium, get_scattering_coefficients))
         .def("precompute",
             [](Ptr ptr) {
@@ -127,7 +117,6 @@
 
     if constexpr (dr::is_array_v<Ptr>)
         bind_drjit_ptr_array(cls);
->>>>>>> 6d2b3d18
 }
 
 MI_PY_EXPORT(Medium) {
