--- conflicted
+++ resolved
@@ -109,13 +109,9 @@
 
     std::string to_string() const override { return "RayleighPhaseFunction[]"; }
 
-<<<<<<< HEAD
-    MI_DECLARE_CLASS()
+    MI_DECLARE_CLASS(RayleighPhaseFunction)
 private:
     ref<Volume> m_depolarization;
-=======
-    MI_DECLARE_CLASS(RayleighPhaseFunction)
->>>>>>> 02459c44
 };
 
 MI_EXPORT_PLUGIN(RayleighPhaseFunction)
