#include <mitsuba/core/distr_1d.h>
#include <mitsuba/core/properties.h>
#include <mitsuba/core/warp.h>
#include <mitsuba/render/phase.h>
#include <mitsuba/render/volume.h>

/**!

.. _phase-rayleigh:

Rayleigh phase function (:monosp:`rayleigh`)
-----------------------------------------------

Scattering by particles that are much smaller than the wavelength
of light (e.g. individual molecules in the atmosphere) is well-approximated
by the Rayleigh phase function. This plugin implements an unpolarized
version of this scattering model (*i.e.* the effects of polarization are
ignored). This plugin is useful for simulating scattering in planetary
atmospheres.

This model has no parameters.

.. tabs::
    .. code-tab:: xml

        <phase type="rayleigh" />

    .. code-tab:: python

        'type': 'rayleigh'

*/

NAMESPACE_BEGIN(mitsuba)

template <typename Float, typename Spectrum>
class RayleighPhaseFunction final : public PhaseFunction<Float, Spectrum> {
public:
    MI_IMPORT_BASE(PhaseFunction, m_flags)
    MI_IMPORT_TYPES(PhaseFunctionContext, Volume)

    RayleighPhaseFunction(const Properties &props) : Base(props) {
        if constexpr (is_polarized_v<Spectrum>)
            Log(Warn,
                "Polarized version of Rayleigh phase function not implemented, "
                "falling back to scalar version");

        m_depolarization = props.volume<Volume>("depolarization", 0.f);

        if (m_depolarization->max() >= 1.f)
            Log(Error, "Depolarization factor must be in [0, 1[");

        m_flags = +PhaseFunctionFlags::Anisotropic;
    }

<<<<<<< HEAD
    void traverse(TraversalCallback *callback) override {
        callback->put_object("depolarization", m_depolarization.get(),
                             +ParamFlags::Differentiable);
    }

    MI_INLINE Spectrum eval_rayleigh(Float cos_theta, Spectrum rho) const {

        Spectrum r1 = (1.f - rho) / (1.f + rho / 2.f),
                 r2 = (1.f + rho) / (1.f - rho);

        return (3.f / 16.f) * dr::InvPi<Float> * r1 * (r2 + dr::sqr(cos_theta));
    }

    MI_INLINE Float eval_rayleigh_pdf(Float cos_theta) const {
        return (3.f / 16.f) * dr::InvPi<Float> * (1.f + dr::sqr(cos_theta));
=======
    MI_INLINE Float eval_rayleigh(Float cos_theta) const {
        return (3.f / 16.f) * dr::InvPi<Float> * (1.f + dr::square(cos_theta));
>>>>>>> 8c61e3b6
    }

    std::tuple<Vector3f, Spectrum, Float> sample(const PhaseFunctionContext & /* ctx */,
                                                 const MediumInteraction3f &mi, 
                                                 Float /* sample1 */,
                                                 const Point2f &sample, 
                                                 Mask active) const override {
        MI_MASKED_FUNCTION(ProfilerPhase::PhaseFunctionSample, active);
        UnpolarizedSpectrum rho = m_depolarization->eval(mi);

        Float z   = 2.f * (2.f * sample.x() - 1.f);
        Float tmp = dr::sqrt(dr::square(z) + 1.f);
        Float A   = dr::cbrt(z + tmp);
        Float B   = dr::cbrt(z - tmp);
        Float cos_theta = A + B;
        Float sin_theta = dr::safe_sqrt(1.0f - dr::square(cos_theta));
        auto [sin_phi, cos_phi] = dr::sincos(dr::TwoPi<Float> * sample.y());

        auto wo = Vector3f{ sin_theta * cos_phi, sin_theta * sin_phi, cos_theta };

        wo = mi.to_world(wo);
        Float pdf       = eval_rayleigh_pdf(-cos_theta);
        Spectrum weight = eval_rayleigh(-cos_theta, rho) / pdf;
        return { wo, weight, pdf };
    }

    std::pair<Spectrum, Float> eval_pdf(const PhaseFunctionContext & /* ctx */,
                                        const MediumInteraction3f &mi,
                                        const Vector3f &wo,
                                        Mask active) const override {
        MI_MASKED_FUNCTION(ProfilerPhase::PhaseFunctionEvaluate, active);
        Float cos_theta         = dot(wo, mi.wi);
        UnpolarizedSpectrum rho = m_depolarization->eval(mi);

        Spectrum phase = eval_rayleigh(cos_theta, rho);
        Float pdf      = eval_rayleigh_pdf(cos_theta);
        return { phase, pdf };
    }

    std::string to_string() const override { return "RayleighPhaseFunction[]"; }

    MI_DECLARE_CLASS()
private:
    ref<Volume> m_depolarization;
};

MI_IMPLEMENT_CLASS_VARIANT(RayleighPhaseFunction, PhaseFunction)
MI_EXPORT_PLUGIN(RayleighPhaseFunction, "Rayleigh phase function")
NAMESPACE_END(mitsuba)<|MERGE_RESOLUTION|>--- conflicted
+++ resolved
@@ -53,7 +53,6 @@
         m_flags = +PhaseFunctionFlags::Anisotropic;
     }
 
-<<<<<<< HEAD
     void traverse(TraversalCallback *callback) override {
         callback->put_object("depolarization", m_depolarization.get(),
                              +ParamFlags::Differentiable);
@@ -68,11 +67,7 @@
     }
 
     MI_INLINE Float eval_rayleigh_pdf(Float cos_theta) const {
-        return (3.f / 16.f) * dr::InvPi<Float> * (1.f + dr::sqr(cos_theta));
-=======
-    MI_INLINE Float eval_rayleigh(Float cos_theta) const {
         return (3.f / 16.f) * dr::InvPi<Float> * (1.f + dr::square(cos_theta));
->>>>>>> 8c61e3b6
     }
 
     std::tuple<Vector3f, Spectrum, Float> sample(const PhaseFunctionContext & /* ctx */,
